--- conflicted
+++ resolved
@@ -60,8 +60,7 @@
     }
     
     def run() {
-<<<<<<< HEAD
-        def dir = new File(testPyFile.getParentFile(), 'tests/fixtures/run/machines')
+        def dir = new File(testPyFile.getParentFile(), 'processor-tests/machines')
 
         def oldContextClassLoader = Thread.currentThread().contextClassLoader
         Thread.currentThread().setContextClassLoader(cl)
@@ -77,18 +76,6 @@
             }
         } finally {
             Thread.currentThread().setContextClassLoader(oldContextClassLoader)
-=======
-        def dir = new File(testPyFile.getParentFile(), 'processor-tests/machines')
-        
-        def runnerTypeClass = cl.loadClass('de.undercouch.citeproc.script.ScriptRunnerFactory$RunnerType')
-        def testSuiteRunnerClass = cl.loadClass('de.undercouch.citeproc.TestSuiteRunner')
-        def testSuiteRunner = testSuiteRunnerClass.newInstance()
-        if (project.ext.properties.containsKey('scriptRunnerType')) {
-            testSuiteRunner.runTests(dir, runnerTypeClass[
-                    project.ext.scriptRunnerType.toUpperCase()])
-        } else {
-            testSuiteRunner.runTests(dir, runnerTypeClass.AUTO)
->>>>>>> 549933e5
         }
     }
 }